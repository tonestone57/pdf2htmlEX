#!/bin/bash
set -e

TMPDIR=/tmp/pdf2htmlEX

# prepare the temporary directory
test -d $TMPDIR || mkdir -p $TMPDIR
rm -f $TMPDIR/* 2>/dev/null

# Get directory of the script
SOURCE="${BASH_SOURCE[0]}"
while [ -h "$SOURCE" ] ; do SOURCE="$(readlink "$SOURCE")"; done
SCRIPT_DIR="$( cd -P "$( dirname "$SOURCE" )" && pwd )"/
# Execute
${SCRIPT_DIR}/pdftohtmlEX $* 

if [ -f $TMPDIR/convert.pe ]; then
    echo -n "Converting fonts: "
    fontforge -script $TMPDIR/convert.pe 2>/dev/null
    echo "."
<<<<<<< HEAD
    rm convert.pe
=======
>>>>>>> b038322e
fi

#clean
#rm -f $TMPDIR/* 2>/dev/null

echo "Done."<|MERGE_RESOLUTION|>--- conflicted
+++ resolved
@@ -18,10 +18,6 @@
     echo -n "Converting fonts: "
     fontforge -script $TMPDIR/convert.pe 2>/dev/null
     echo "."
-<<<<<<< HEAD
-    rm convert.pe
-=======
->>>>>>> b038322e
 fi
 
 #clean
