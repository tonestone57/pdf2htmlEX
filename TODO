<<<<<<< HEAD
remove page from dom -- UI option
=======
view hash
>>>>>>> 9cac6722
license stuff
update jquery
store $pages from 0, 
- store a separate map/dict for 'original' page number
- OR adjust all destinations

issue: separate CSS?
key handler on $container instead of window?
fix get_next/prev_page
next/prev for each Page ?

 - dots issue
  - AdobeXML*.pdf
 - font issue 
  - cjkmix2*.pdf
 - space issue
  - python简明*.pdf
 - spinning icon for dynamic page loading
 - fix negative word-spacing for IE

== Future: ==

Too difficult/complicated to implement:
 - reflowable text/combine lines/unwrapping
 - multi-thread

Not enough motivation/Lazy
 - commandline argument auto-completion
 - use absolute positioning for long whitespace
 - detect duplicate base fonts when embedding
 - disable selection if we know unicode is wrong
 - check if we can add information to the font, and let browsers show ligatures automatically
 - position history stack (popstate)
 - draw non-orthogonal lines with CSS
 - precise link destination: zoom
 - multiple charcode mapped to a same glyph
 - minimum line width of css drawing
 - separate classes for annotations (such that we don't have to hide all css drawings for printing)
 - Widget Annoataion
 - handle large negative letter space
 - optimization levels
 - smarter space-as-offset
 - show hints about possible useful parameters
 - compress js
 <|MERGE_RESOLUTION|>--- conflicted
+++ resolved
@@ -1,8 +1,5 @@
-<<<<<<< HEAD
 remove page from dom -- UI option
-=======
 view hash
->>>>>>> 9cac6722
 license stuff
 update jquery
 store $pages from 0, 
