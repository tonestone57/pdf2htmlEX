word space/offset before the first letter

don't dump image when there is nothing

Integrate splash/cairo
native support for image
native support for draw

draw non-orthogonal lines with CSS

position history stack (popstate)

==Wait until someone asks==
try harder finding glyph names (using fontforge) for CID Type 0
rename single-html -> embed-font/image/css ...
merge sub/sup into one line
precise link dest: zoom
<<<<<<< HEAD
multiple charcode mapped to a same glyph
=======
>>>>>>> e604ba75

==Future==
argument auto-completion
use absolute positioning for long whitespace
color invert
detect duplicate base fonts when embedding
disable selection if we know unicode is wrong
combine lines (unwarp)
Printing
check if we can add information to the font, and let browsers show ligatures automatically<|MERGE_RESOLUTION|>--- conflicted
+++ resolved
@@ -1,4 +1,4 @@
-word space/offset before the first letter
+word space/offset before the first letter (calendar pdf)
 
 don't dump image when there is nothing
 
@@ -15,10 +15,7 @@
 rename single-html -> embed-font/image/css ...
 merge sub/sup into one line
 precise link dest: zoom
-<<<<<<< HEAD
 multiple charcode mapped to a same glyph
-=======
->>>>>>> e604ba75
 
 ==Future==
 argument auto-completion
