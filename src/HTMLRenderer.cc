--- conflicted
+++ resolved
@@ -325,9 +325,6 @@
             std::cerr << "TODO: non-zero origins" << std::endl;
         }
 
-<<<<<<< HEAD
-        outputUnicodes(u, uLen);
-=======
         if(uLen == 0)
         {
             // TODO
@@ -350,7 +347,6 @@
         {
             outputUnicodes(html_fout, u, uLen);
         }
->>>>>>> b038322e
 
         dx += dx1;
         dy += dy1;
