/*
 * text.cc
 *
 * Handling text & font, and relative stuffs
 *
 * by WangLu
 * 2012.08.14
 */

#include <iostream>
#include <algorithm>
#include <unordered_set>
#include <cctype>
#include <cmath>

#include <CharCodeToUnicode.h>
#include <fofi/FoFiTrueType.h>

#include "ffw.h"
#include "HTMLRenderer.h"
#include "namespace.h"

namespace pdf2htmlEX {

using std::unordered_set;
using std::min;
using std::all_of;
using std::floor;
using std::swap;

string HTMLRenderer::dump_embedded_font (GfxFont * font, long long fn_id)
{
    Object obj, obj1, obj2;
    Object font_obj, font_obj2, fontdesc_obj;
    string suffix;
    string filepath;

    try
    {
        // mupdf consulted
        string subtype;

        auto * id = font->getID();

        Object ref_obj;
        ref_obj.initRef(id->num, id->gen);
        ref_obj.fetch(xref, &font_obj);
        ref_obj.free();

        if(!font_obj.isDict())
        {
            cerr << "Font object is not a dictionary" << endl;
            throw 0;
        }

        Dict * dict = font_obj.getDict();
        if(dict->lookup("DescendantFonts", &font_obj2)->isArray())
        {
            if(font_obj2.arrayGetLength() == 0)
            {
                cerr << "Warning: empty DescendantFonts array" << endl;
            }
            else
            {
                if(font_obj2.arrayGetLength() > 1)
                    cerr << "TODO: multiple entries in DescendantFonts array" << endl;

                if(font_obj2.arrayGet(0, &obj2)->isDict())
                {
                    dict = obj2.getDict();
                }
            }
        }

        if(!dict->lookup("FontDescriptor", &fontdesc_obj)->isDict())
        {
            cerr << "Cannot find FontDescriptor " << endl;
            throw 0;
        }

        dict = fontdesc_obj.getDict();

        if(dict->lookup("FontFile3", &obj)->isStream())
        {
            if(obj.streamGetDict()->lookup("Subtype", &obj1)->isName())
            {
                subtype = obj1.getName();
                if(subtype == "Type1C")
                {
                    suffix = ".cff";
                }
                else if (subtype == "CIDFontType0C")
                {
                    suffix = ".cid";
                }
                else
                {
                    cerr << "Unknown subtype: " << subtype << endl;
                    throw 0;
                }
            }
            else
            {
                cerr << "Invalid subtype in font descriptor" << endl;
                throw 0;
            }
        }
        else if (dict->lookup("FontFile2", &obj)->isStream())
        { 
            suffix = ".ttf";
        }
        else if (dict->lookup("FontFile", &obj)->isStream())
        {
            suffix = ".pfa";
        }
        else
        {
            cerr << "Cannot find FontFile for dump" << endl;
            throw 0;
        }

        if(suffix == "")
        {
            cerr << "Font type unrecognized" << endl;
            throw 0;
        }

        obj.streamReset();

        filepath = (char*)str_fmt("%s/f%llx%s", param->tmp_dir.c_str(), fn_id, suffix.c_str());
        add_tmp_file(filepath);

        ofstream outf(filepath, ofstream::binary);
        if(!outf)
            throw string("Cannot open file ") + filepath + " for writing";

        char buf[1024];
        int len;
        while((len = obj.streamGetChars(1024, (Guchar*)buf)) > 0)
        {
            outf.write(buf, len);
        }
        outf.close();
        obj.streamClose();
    }
    catch(int) 
    {
        cerr << "Someting wrong when trying to dump font " << hex << fn_id << dec << endl;
    }

    obj2.free();
    obj1.free();
    obj.free();

    fontdesc_obj.free();
    font_obj2.free();
    font_obj.free();

    return filepath;
}

void HTMLRenderer::embed_font(const string & filepath, GfxFont * font, FontInfo & info, bool get_metric_only)
{
    if(param->debug)
    {
        cerr << "Embed font: " << filepath << " " << info.id << endl;
    }

    ffw_load_font(filepath.c_str());
    int * code2GID = nullptr;
    int code2GID_len = 0;
    int maxcode = 0;

    Gfx8BitFont * font_8bit = nullptr;
    GfxCIDFont * font_cid = nullptr;

    string suffix = get_suffix(filepath);
    for(auto iter = suffix.begin(); iter != suffix.end(); ++iter)
        *iter = tolower(*iter);

    /*
     * if parm->tounicode is 0, try the provided tounicode map first
     */
    info.use_tounicode = (is_truetype_suffix(suffix) || (param->tounicode >= 0));
    info.has_space = false;

    const char * used_map = nullptr;

    info.em_size = ffw_get_em_size();

    if(get_metric_only)
        return;

    used_map = preprocessor.get_code_map(hash_ref(font->getID()));

    /*
     * Step 1
     * dump the font file directly from the font descriptor and put the glyphs into the correct slots
     *
     * for 8bit + nonTrueType
     * re-encoding the font using a PostScript encoding list (glyph id <-> glpyh name)
     *
     * for 8bit + TrueType
     * sort the glpyhs as the original order, and later will map GID (instead of char code) to Unicode
     *
     * for CID + nonTrueType
     * Flatten the font 
     *
     * for CID Truetype
     * same as 8bitTrueType, except for that we have to check 65536 charcodes
     */
    if(!font->isCIDFont())
    {
        font_8bit = dynamic_cast<Gfx8BitFont*>(font);
        maxcode = 0xff;
        if(is_truetype_suffix(suffix))
        {
            ffw_reencode_glyph_order();
            FoFiTrueType *fftt = nullptr;
            if((fftt = FoFiTrueType::load((char*)filepath.c_str())) != nullptr)
            {
                code2GID = font_8bit->getCodeToGIDMap(fftt);
                code2GID_len = 256;
                delete fftt;
            }
        }
        else
        {
            // move the slot such that it's consistent with the encoding seen in PDF
            unordered_set<string> nameset;
            bool name_conflict_warned = false;

            memset(cur_mapping2, 0, 0x100 * sizeof(char*));

            for(int i = 0; i < 256; ++i)
            {
                if(!used_map[i]) continue;

                auto cn = font_8bit->getCharName(i);
                if(cn == nullptr)
                {
                    continue;
                }
                else
                {
                    if(nameset.insert(string(cn)).second)
                    {
                        cur_mapping2[i] = cn;    
                    }
                    else
                    {
                        if(!name_conflict_warned)
                        {
                            name_conflict_warned = true;
                            //TODO: may be resolved using advanced font properties?
                            cerr << "Warning: encoding confliction detected in font: " << hex << info.id << dec << endl;
                        }
                    }
                }
            }

            ffw_reencode_raw2(cur_mapping2, 256, 0);
        }
    }
    else
    {
        font_cid = dynamic_cast<GfxCIDFont*>(font);
        maxcode = 0xffff;

        if(is_truetype_suffix(suffix))
        {
            ffw_reencode_glyph_order();

            GfxCIDFont * _font = dynamic_cast<GfxCIDFont*>(font);

            // code2GID has been stored for embedded CID fonts
            code2GID = _font->getCIDToGID();
            code2GID_len = _font->getCIDToGIDLen();
        }
        else
        {
            ffw_cidflatten();
        }
    }

    /*
     * Step 2
     * map charcode (or GID for CID truetype)
     * generate an Consortium encoding file and let fontforge handle it.
     *
     * - Always map to Unicode for 8bit TrueType fonts and CID fonts
     *
     * - For 8bit nonTruetype fonts:
     *   Try to calculate the correct Unicode value from the glyph names, unless param->always_apply_tounicode is set
     * 
     *
     * Also fill in the width_list, and set widths accordingly
     */


    {
        unordered_set<int> codeset;
        bool name_conflict_warned = false;

        auto ctu = font->getToUnicode();
        memset(cur_mapping, -1, 0x10000 * sizeof(*cur_mapping));
        memset(width_list, -1, 0x10000 * sizeof(*width_list));

        if(code2GID)
            maxcode = min(maxcode, code2GID_len - 1);

        bool is_truetype = is_truetype_suffix(suffix);
        int max_key = maxcode;
        /*
         * Traverse all possible codes
         */
        bool retried = false; // avoid infinite loop
        for(int i = 0; i <= maxcode; ++i)
        {
            if(!used_map[i])
                continue;

            /*
             * Skip glyphs without names (only for non-ttf fonts)
             */
            if(!is_truetype && (font_8bit != nullptr) 
                    && (font_8bit->getCharName(i) == nullptr))
            {
                continue;
            }

            int k = i;
            if(code2GID)
            {
                if((k = code2GID[i]) == 0) continue;
            }

            if(k > max_key)
                max_key = k;

            Unicode u, *pu=&u;
            if(info.use_tounicode)
            {
                int n = ctu ? (ctu->mapToUnicode(i, &pu)) : 0;
                u = check_unicode(pu, n, i, font);
            }
            else
            {
                u = unicode_from_font(i, font);
            }

            if(u == ' ')
                info.has_space = true;

            if(codeset.insert(u).second)
            {
                cur_mapping[k] = u;
            }
            else
            {
                // collision detected
                if(param->tounicode == 0)
                {
                    // in auto mode, just drop the tounicode map
                    if(!retried)
                    {
                        cerr << "ToUnicode CMap is not valid and got dropped" << endl;
                        retried = true;
                        codeset.clear();
                        info.use_tounicode = false;
                        memset(cur_mapping, -1, 0x10000 * sizeof(*cur_mapping));
                        memset(width_list, -1, 0x10000 * sizeof(*width_list));
                        i = -1;
                        continue;
                    }
                }
                if(!name_conflict_warned)
                {
                    name_conflict_warned = true;
                    //TODO: may be resolved using advanced font properties?
                    cerr << "Warning: encoding confliction detected in font: " << hex << info.id << dec << endl;
                }
            }

            if(font_8bit)
            {
                width_list[k] = (int)floor(font_8bit->getWidth(i) * info.em_size + 0.5);
            }
            else
            {
                char buf[2];  
                buf[0] = (i >> 8) & 0xff;
                buf[1] = (i & 0xff);
                width_list[k] = (int)floor(font_cid->getWidth(buf, 2) * info.em_size + 0.5);
            }
        }

        ffw_reencode_raw(cur_mapping, max_key + 1, 1);
        ffw_set_widths(width_list, max_key + 1);

        if(ctu)
            ctu->decRefCnt();
    }

    /*
     * Step 3
     *
     * Generate the font as desired
     *
     */
    string cur_tmp_fn = (char*)str_fmt("%s/__tmp_font1%s", param->tmp_dir.c_str(), param->font_suffix.c_str());
    add_tmp_file(cur_tmp_fn);
    string other_tmp_fn = (char*)str_fmt("%s/__tmp_font2%s", param->tmp_dir.c_str(), param->font_suffix.c_str());
    add_tmp_file(other_tmp_fn);

    ffw_save(cur_tmp_fn.c_str());
    ffw_close();

    /*
     * Step 4
     * Font Hinting
     */
    bool hinted = false;

    // Call external hinting program if specified 
    if(param->external_hint_tool != "")
    {
        hinted = (system((char*)str_fmt("%s \"%s\" \"%s\"", param->external_hint_tool.c_str(), cur_tmp_fn.c_str(), other_tmp_fn.c_str())) == 0);
    }

    // Call internal hinting procedure if specified 
    if((!hinted) && (param->auto_hint))
    {
        ffw_load_font(cur_tmp_fn.c_str());
        ffw_auto_hint();
        ffw_save(other_tmp_fn.c_str());
        ffw_close();
        hinted = true;
    }

    if(hinted)
    {
        swap(cur_tmp_fn, other_tmp_fn);
    }

    /* 
     * Step 5 
     * Generate the font
     * Reload to retrieve/fix accurate ascent/descent
     */
    string fn = (char*)str_fmt("%s/f%llx%s", 
        (param->single_html ? param->tmp_dir : param->dest_dir).c_str(),
        info.id, param->font_suffix.c_str());

    if(param->single_html)
        add_tmp_file(fn);

    ffw_load_font(cur_tmp_fn.c_str());
    ffw_metric(&info.ascent, &info.descent);
    ffw_save(fn.c_str());
    ffw_close();
}

void HTMLRenderer::drawString(GfxState * state, GooString * s)
{
    if(s->getLength() == 0)
        return;

    auto font = state->getFont();
    if((font == nullptr) || (font->getWMode()))
    {
        return;
    }

    //hidden
    if((state->getRender() & 3) == 3)
    {
        return;
    }

    // see if the line has to be closed due to state change
    check_state_change(state);
    prepare_line(state);

    // Now ready to output
    // get the unicodes
    char *p = s->getCString();
    int len = s->getLength();

    double dx = 0;
    double dy = 0;
    double dxerr = 0;
    double dx1,dy1;
    double ox, oy;

    int nChars = 0;
    int nSpaces = 0;
    int uLen;

    CharCode code;
    Unicode *u = nullptr;

    while (len > 0) {
        auto n = font->getNextChar(p, len, &code, &u, &uLen, &dx1, &dy1, &ox, &oy);

        if(!(_equal(ox, 0) && _equal(oy, 0)))
        {
            cerr << "TODO: non-zero origins" << endl;
        }

        bool is_space = false;
        if (n == 1 && *p == ' ') 
        {
            ++nSpaces;
            is_space = true;
        }
        
        if(is_space && (param->space_as_offset))
        {
            // ignore horiz_scaling, as it's merged in CTM
            line_buf.append_offset((dx1 * cur_font_size + cur_letter_space + cur_word_space) * draw_scale); 
        }
        else
        {
<<<<<<< HEAD
            if((param->decompose_ligature) && (uLen > 1) && all_of(u, u+uLen, isLegalUnicode))
=======
            if(cur_font_info->use_tounicode)
>>>>>>> 10c55cff
            {
                if((param->decompose_ligature) && all_of(u, u+uLen, isLegalUnicode))
                {
                    line_buf.append_unicodes(u, uLen);
                }
                else
                {
                    Unicode uu = check_unicode(u, uLen, code, font);
                    line_buf.append_unicodes(&uu, 1);
                }
            }
            else
            {
                Unicode uu = unicode_from_font(code, font);
                line_buf.append_unicodes(&uu, 1);
            }
        }

        dx += dx1;
        dy += dy1;

        ++nChars;
        p += n;
        len -= n;
    }

    double hs = state->getHorizScaling();

    // horiz_scaling is merged into ctm now, 
    // so the coordinate system is ugly
    dx = (dx * cur_font_size + nChars * cur_letter_space + nSpaces * cur_word_space) * hs;
    
    dy *= cur_font_size;

    cur_tx += dx;
    cur_ty += dy;
        
    draw_tx += dx + dxerr * cur_font_size * hs;
    draw_ty += dy;
}

} // namespace pdf2htmlEX<|MERGE_RESOLUTION|>--- conflicted
+++ resolved
@@ -522,26 +522,22 @@
         }
         else
         {
-<<<<<<< HEAD
             if((param->decompose_ligature) && (uLen > 1) && all_of(u, u+uLen, isLegalUnicode))
-=======
-            if(cur_font_info->use_tounicode)
->>>>>>> 10c55cff
-            {
-                if((param->decompose_ligature) && all_of(u, u+uLen, isLegalUnicode))
-                {
-                    line_buf.append_unicodes(u, uLen);
-                }
-                else
+            {
+                line_buf.append_unicodes(u, uLen);
+            }
+            else
+            {
+                if(cur_font_info->use_tounicode)
                 {
                     Unicode uu = check_unicode(u, uLen, code, font);
                     line_buf.append_unicodes(&uu, 1);
                 }
-            }
-            else
-            {
-                Unicode uu = unicode_from_font(code, font);
-                line_buf.append_unicodes(&uu, 1);
+                else
+                {
+                    Unicode uu = unicode_from_font(code, font);
+                    line_buf.append_unicodes(&uu, 1);
+                }
             }
         }
 
