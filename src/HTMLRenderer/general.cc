/*
 * general.cc
 *
 * Hanlding general stuffs
 *
 * by WangLu
 * 2012.08.14
 */

#include <cstdio>

#include <splash/SplashBitmap.h>

#include "HTMLRenderer.h"
#include "BackgroundRenderer.h"
#include "namespace.h"
#include "ff.h"
#include "pdf2htmlEX-config.h"

using std::fixed;
using std::flush;

static void dummy(void *, enum ErrorCategory, int pos, char *)
{
}

HTMLRenderer::HTMLRenderer(const Param * param)
    :line_opened(false)
    ,line_buf(this)
    ,image_count(0)
    ,param(param)
    ,dest_dir(param->dest_dir)
    ,tmp_dir(param->tmp_dir)
{
    //disable error function of poppler
    setErrorCallback(&dummy, nullptr);

    ff_init();
    cur_mapping = new int32_t [0x10000];
    cur_mapping2 = new char* [0x100];
}

HTMLRenderer::~HTMLRenderer()
{ 
    ff_fin();
    clean_tmp_files();
    delete [] cur_mapping;
    delete [] cur_mapping2;
}

static GBool annot_cb(Annot *, void *) {
    return false;
};

void HTMLRenderer::process(PDFDoc *doc)
{
    xref = doc->getXRef();

    cerr << "Preprocessing: ";
    for(int i = param->first_page; i <= param->last_page ; ++i) 
    {
        doc->displayPage(&font_preprocessor, i, param->h_dpi, param->v_dpi,
                0, true, false, false,
                nullptr, nullptr, nullptr, nullptr);
        cerr << "." << flush;
    }
    cerr << endl;

    cerr << "Working: ";
    BackgroundRenderer * bg_renderer = nullptr;
    if(param->process_nontext)
    {
        // Render non-text objects as image
        // copied from poppler
        SplashColor color;
        color[0] = color[1] = color[2] = 255;

        bg_renderer = new BackgroundRenderer(splashModeRGB8, 4, gFalse, color);
        bg_renderer->startDoc(doc);
    }

    pre_process();

    for(int i = param->first_page; i <= param->last_page ; ++i) 
    {
        if(param->process_nontext)
        {
            doc->displayPage(bg_renderer, i, param->h_dpi, param->v_dpi,
                    0, true, false, false,
                    nullptr, nullptr, &annot_cb, nullptr);

            {
                auto fn = str_fmt("%s/p%llx.png", (param->single_html ? tmp_dir : dest_dir).c_str(), i);
                if(param->single_html)
                    add_tmp_file((char*)fn);

                bg_renderer->getBitmap()->writeImgFile(splashFormatPng, 
                        (char*)fn,
                        param->h_dpi, param->v_dpi);
            }
        }

        doc->displayPage(this, i, param->zoom * DEFAULT_DPI, param->zoom * DEFAULT_DPI,
                0, true, false, false,
                nullptr, nullptr, nullptr, nullptr);

        cerr << "." << flush;
    }
    post_process();

    if(bg_renderer)
        delete bg_renderer;

    cerr << endl;
}

void HTMLRenderer::pre_process()
{
    // we may output utf8 characters, so use binary
    if(param->single_html)
    {
        {
            auto fn = str_fmt("%s/%s", tmp_dir.c_str(), CSS_FILENAME.c_str());
            allcss_fout.open((char*)fn, ofstream::binary);
            add_tmp_file((char*)fn);
        }

        {
            // don't use output_file directly
            // otherwise it'll be a disaster when tmp_dir == dest_dir
            auto tmp_output_fn = str_fmt("%s/%s.part", tmp_dir.c_str(), param->output_filename.c_str());
            add_tmp_file((char*)tmp_output_fn);

            html_fout.open((char*)tmp_output_fn, ofstream::binary); 
        }
    }
    else
    {
        html_fout.open(str_fmt("%s/%s", dest_dir.c_str(), param->output_filename.c_str()), ofstream::binary); 
        allcss_fout.open(str_fmt("%s/%s", dest_dir.c_str(), CSS_FILENAME.c_str()), ofstream::binary);

        html_fout << ifstream(str_fmt("%s/%s", PDF2HTMLEX_DATA_PATH.c_str(), HEAD_HTML_FILENAME.c_str()), ifstream::binary).rdbuf();
        html_fout << "<link rel=\"stylesheet\" type=\"text/css\" href=\"" << CSS_FILENAME << "\"/>" << endl;
        html_fout << ifstream(str_fmt("%s/%s", PDF2HTMLEX_DATA_PATH.c_str(), NECK_HTML_FILENAME.c_str()), ifstream::binary).rdbuf();
    }

    fix_stream(html_fout);
    fix_stream(allcss_fout);

    allcss_fout << ifstream(str_fmt("%s/%s", PDF2HTMLEX_DATA_PATH.c_str(), CSS_FILENAME.c_str()), ifstream::binary).rdbuf(); 
}

void HTMLRenderer::post_process()
{
    if(!param->single_html)
    {
        html_fout << ifstream(str_fmt("%s/%s", PDF2HTMLEX_DATA_PATH.c_str(), TAIL_HTML_FILENAME.c_str()), ifstream::binary).rdbuf();
    }

    html_fout.close();
    allcss_fout.close();

    if(param->single_html)
    {
        process_single_html();
    }
}

void HTMLRenderer::startPage(int pageNum, GfxState *state) 
{
    this->pageNum = pageNum;
    this->pageWidth = state->getPageWidth();
    this->pageHeight = state->getPageHeight();

    assert((!line_opened) && "Open line in startPage detected!");

<<<<<<< HEAD
    html_fout << "<div class=\"b\" style=\"width:" << pageWidth << "px;height:" << pageHeight << "px;\">"
        << "<div id=\"p" << pageNum << "\" class=\"p\" style=\"width:" << pageWidth << "px;height:" << pageHeight << "px;";
=======
    // Add by Hongliang Tian
    // wrapper for page
    html_fout << "<div class=\"pw\" style=\"width:" << pageWidth << "px;height:" << pageHeight << "px;\">" << endl; 

    html_fout << "<div id=\"p" << pageNum << "\" class=\"p\" style=\"width:" << pageWidth << "px;height:" << pageHeight << "px;";
>>>>>>> 90d97e4d

    html_fout << "background-image:url(";

    {
        if(param->single_html)
        {
            html_fout << "'data:image/png;base64," << base64stream(ifstream(str_fmt("%s/p%llx.png", tmp_dir.c_str(), pageNum) , ifstream::binary)) << "'";
        }
        else
        {
            html_fout << str_fmt("p%llx.png", pageNum);
        }
    }
    
    html_fout << ");background-position:0 0;background-size:" << pageWidth << "px " << pageHeight << "px;background-repeat:no-repeat;\">";
            
    draw_scale = 1.0;

    cur_font_info = install_font(nullptr);
    cur_font_size = draw_font_size = 0;
    cur_fs_id = install_font_size(cur_font_size);
    
    memcpy(cur_ctm, id_matrix, sizeof(cur_ctm));
    memcpy(draw_ctm, id_matrix, sizeof(draw_ctm));
    cur_tm_id = install_transform_matrix(draw_ctm);

    cur_letter_space = cur_word_space = 0;
    cur_ls_id = install_letter_space(cur_letter_space);
    cur_ws_id = install_word_space(cur_word_space);

    cur_color.r = cur_color.g = cur_color.b = 0;
    cur_color_id = install_color(&cur_color);

    cur_rise = 0;
    cur_rise_id = install_rise(cur_rise);

    cur_tx = cur_ty = 0;
    draw_tx = draw_ty = 0;

    reset_state_change();
    all_changed = true;
}

void HTMLRenderer::endPage() {
    close_line();
    // close page
<<<<<<< HEAD
    html_fout << "</div>" << "</div>" << endl;
=======
    // Modified by Hongliang Tian
    html_fout << "</div>" << endl << "</div>" << endl;
>>>>>>> 90d97e4d
}

void HTMLRenderer::process_single_html()
{
    ofstream out (dest_dir + "/" + param->output_filename, ofstream::binary);

    out << ifstream(PDF2HTMLEX_DATA_PATH + "/" + HEAD_HTML_FILENAME , ifstream::binary).rdbuf();

    out << "<style type=\"text/css\">" << endl;
    out << ifstream(tmp_dir + "/" + CSS_FILENAME, ifstream::binary).rdbuf();
    out << "</style>" << endl;

    out << ifstream(PDF2HTMLEX_DATA_PATH + "/" + NECK_HTML_FILENAME, ifstream::binary).rdbuf();

    out << ifstream(tmp_dir + "/" + (param->output_filename + ".part"), ifstream::binary).rdbuf();

    out << ifstream(PDF2HTMLEX_DATA_PATH + "/" + TAIL_HTML_FILENAME, ifstream::binary).rdbuf();
}

void HTMLRenderer::fix_stream (std::ostream & out)
{
    out << fixed << hex;
}

void HTMLRenderer::add_tmp_file(const string & fn)
{
    if(!param->clean_tmp)
        return;

    if(tmp_files.insert(fn).second && param->debug)
        cerr << "Add new temporary file: " << fn << endl;
}

void HTMLRenderer::clean_tmp_files()
{
    if(!param->clean_tmp)
        return;

    for(auto iter = tmp_files.begin(); iter != tmp_files.end(); ++iter)
    {
        const string & fn = *iter;
        remove(fn.c_str());
        if(param->debug)
            cerr << "Remove temporary file: " << fn << endl;
    }

    remove(tmp_dir.c_str());
    if(param->debug)
        cerr << "Remove temporary directory: " << tmp_dir << endl;
}

const std::string HTMLRenderer::HEAD_HTML_FILENAME = "head.html";
const std::string HTMLRenderer::NECK_HTML_FILENAME = "neck.html";
const std::string HTMLRenderer::TAIL_HTML_FILENAME = "tail.html";
const std::string HTMLRenderer::CSS_FILENAME = "all.css";<|MERGE_RESOLUTION|>--- conflicted
+++ resolved
@@ -174,16 +174,8 @@
 
     assert((!line_opened) && "Open line in startPage detected!");
 
-<<<<<<< HEAD
     html_fout << "<div class=\"b\" style=\"width:" << pageWidth << "px;height:" << pageHeight << "px;\">"
         << "<div id=\"p" << pageNum << "\" class=\"p\" style=\"width:" << pageWidth << "px;height:" << pageHeight << "px;";
-=======
-    // Add by Hongliang Tian
-    // wrapper for page
-    html_fout << "<div class=\"pw\" style=\"width:" << pageWidth << "px;height:" << pageHeight << "px;\">" << endl; 
-
-    html_fout << "<div id=\"p" << pageNum << "\" class=\"p\" style=\"width:" << pageWidth << "px;height:" << pageHeight << "px;";
->>>>>>> 90d97e4d
 
     html_fout << "background-image:url(";
 
@@ -230,12 +222,7 @@
 void HTMLRenderer::endPage() {
     close_line();
     // close page
-<<<<<<< HEAD
-    html_fout << "</div>" << "</div>" << endl;
-=======
-    // Modified by Hongliang Tian
-    html_fout << "</div>" << endl << "</div>" << endl;
->>>>>>> 90d97e4d
+    html_fout << "</div></div>" << endl;
 }
 
 void HTMLRenderer::process_single_html()
