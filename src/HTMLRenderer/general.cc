--- conflicted
+++ resolved
@@ -185,37 +185,7 @@
 
     f_pages.fs << "\">";
 
-<<<<<<< HEAD
-    cur_font_info = install_font(nullptr);
-    cur_font_size = draw_font_size = 0;
-    cur_fs_id = install_font_size(cur_font_size);
-    
-    memcpy(cur_text_tm, ID_MATRIX, sizeof(cur_text_tm));
-    memcpy(draw_text_tm, ID_MATRIX, sizeof(draw_text_tm));
-    cur_ttm_id = install_transform_matrix(draw_text_tm);
-
-    cur_letter_space = cur_word_space = 0;
-    cur_ls_id = install_letter_space(cur_letter_space);
-    cur_ws_id = install_word_space(cur_word_space);
-
-    cur_fill_color.r = cur_fill_color.g = cur_fill_color.b = 0;
-    cur_stroke_color.r = cur_stroke_color.g = cur_stroke_color.b = 0;
-    cur_fill_color_id = install_fill_color(&cur_fill_color);
-    cur_stroke_color_id = install_stroke_color(&cur_stroke_color);
-    cur_has_stroke = false;
-    cur_has_fill = true;
-
-    cur_rise = 0;
-    cur_rise_id = install_rise(cur_rise);
-
-    cur_tx = cur_ty = 0;
-    draw_tx = draw_ty = 0;
-
-    reset_state_change();
-    all_changed = true;
-=======
     reset_state();
->>>>>>> 55f77055
 }
 
 void HTMLRenderer::endPage() {
