--- conflicted
+++ resolved
@@ -161,10 +161,7 @@
             new_draw_text_scale = 1.0;
         }
 
-<<<<<<< HEAD
-        if(!(equal(new_draw_text_scale, draw_text_scale)))
-=======
-        if(!_is_positive(new_draw_font_size))
+        if(!is_positive(new_draw_font_size))
         {
             // Page is flipped and css can't handle it.
             new_draw_font_size = -new_draw_font_size;
@@ -173,8 +170,7 @@
                 new_draw_text_tm[i] *= -1;
         }
 
-        if(!(_equal(new_draw_text_scale, draw_text_scale)))
->>>>>>> 5f919c8d
+        if(!(equal(new_draw_text_scale, draw_text_scale)))
         {
             draw_text_scale_changed = true;
             draw_text_scale = new_draw_text_scale;
