--- conflicted
+++ resolved
@@ -5,6 +5,12 @@
  *
  * by WangLu
  * 2012.08.14
+ */
+
+/*
+ * TODO
+ * use relative positioning for rise
+ * negative offset of span
  */
 
 #include <algorithm>
@@ -313,41 +319,12 @@
         // don't change line_status
     }
 
-    // open new tags when necessary
     if(line_status == LineStatus::NONE)
-    {
         new_line_status = LineStatus::DIV;
 
-        //resync position
-        draw_ty = cur_ty + cur_rise;
-        draw_tx = cur_tx;
-    }
-    else
-    {
-        assert(new_line_status != LineStatus::DIV);
-
-        // horizontal position
-        // try to merge with the last line if possible
-        double target = cur_tx - draw_tx;
-        if(abs(target) < param->h_eps)
-        {
-            // ignore it
-        }
-        else
-        {
-            // don't close a pending span here, keep the styling
-
-            double w;
-            auto wid = install_whitespace(target * draw_scale, w);
-            html_fout << format("<span class=\"_ _%|1$x|\">%2%</span>") % wid % (target > 0 ? " " : "");
-            draw_tx += w / draw_scale;
-        }
-    }
-
     if(new_line_status != LineStatus::NONE)
     {
         // have to open a new tag
-        
         if (new_line_status == LineStatus::DIV)
         {
             // TODO: recheck descent/ascent
@@ -357,18 +334,14 @@
             html_fout << format("<div style=\"bottom:%1%px;left:%2%px;\" class=\"l t%|3$x|\"><em></em>") 
                 % y % x % cur_tm_id;
 
-<<<<<<< HEAD
-        }
-        else if(new_line_status == LineStatus::SPAN)
-        {
-            // pass
-=======
-            html_fout << format("t%|1$x| f%|2$x| s%|3$x| ") % cur_tm_id % cur_fn_id % cur_fs_id;
-
             //resync position
             draw_ty = cur_ty + cur_rise;
             draw_tx = cur_tx;
->>>>>>> 5892b243
+
+        }
+        else if(new_line_status == LineStatus::SPAN)
+        {
+            // pass
         }
         else
         {
@@ -378,10 +351,25 @@
         html_fout << format("<span class=\"f%|1$x| s%|2$x| c%|3$x| l%|4$x| w%|5$x|\">") 
             % cur_fn_id % cur_fs_id % cur_color_id % cur_ls_id % cur_ws_id;
 
-        //line_status = new_line_status;
         line_status = LineStatus::SPAN;
     }
 
+    // align horizontal position
+    // try to merge with the last line if possible
+    double target = cur_tx - draw_tx;
+    if(abs(target) < param->h_eps)
+    {
+        // ignore it
+    }
+    else
+    {
+        // don't close a pending span here, keep the styling
+
+        double w;
+        auto wid = install_whitespace(target * draw_scale, w);
+        html_fout << format("<span class=\"_ _%|1$x|\">%2%</span>") % wid % (target > 0 ? " " : "");
+        draw_tx += w / draw_scale;
+    }
 }
 void HTMLRenderer::close_line()
 {
