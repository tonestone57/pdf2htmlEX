/* Base CSS */
/* by Wang Lu */
#pdf-main {
  position:absolute;
  top:0;
  left:0;
  bottom:0;
  right:0;
  overflow:auto;
  background-color:grey;
  /* for Chrome & Safari */
  -webkit-text-stroke-width:0.13px; 
}
<<<<<<< HEAD
.b {
  background-color:white;
=======
.pw {
  border: 1px solid black;
>>>>>>> 90d97e4d
  margin: 13px auto;
  overflow: hidden;
}
.p {
  position:relative;
<<<<<<< HEAD
=======
  background-color:white;
>>>>>>> 90d97e4d
  overflow:hidden;
  display:block;
}
.l {
  position:absolute;
  white-space:pre;
  font-size:1px;
  transform-origin:0% 190%;
  -ms-transform-origin:0% 100%;
  -moz-transform-origin:0% 100%;
  -webkit-transform-origin:0% 100%;
  -o-transform-origin:0% 100%;
}
span {
  position:relative;
  vertical-align: baseline;
}
._ {
  color:transparent;
}
::selection{
  background: rgba(127,255,255,1);
}
::-moz-selection{
  background: rgba(127,255,255,1);
}
.i {
  position:absolute;
}
/* Base CSS END */<|MERGE_RESOLUTION|>--- conflicted
+++ resolved
@@ -11,22 +11,14 @@
   /* for Chrome & Safari */
   -webkit-text-stroke-width:0.13px; 
 }
-<<<<<<< HEAD
 .b {
   background-color:white;
-=======
-.pw {
-  border: 1px solid black;
->>>>>>> 90d97e4d
   margin: 13px auto;
   overflow: hidden;
 }
 .p {
   position:relative;
-<<<<<<< HEAD
-=======
   background-color:white;
->>>>>>> 90d97e4d
   overflow:hidden;
   display:block;
 }
