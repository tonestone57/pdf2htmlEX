.TH pdf2htmlEX 1 "pdf2htmlEX @PDF2HTMLEX_VERSION@"
.SH NAME
.PP
.nf
  pdf2htmlEX \- converts PDF to HTML without losing text and format.
.fi

.SH USAGE
.PP
.nf
  pdf2htmlEX [options] <input\-filename> [<output\-filename>]
.fi

.SH DESCRIPTION
.PP
pdf2htmlEX is a utility that converts PDF files to HTML files.

pdf2htmlEX tries its best to render the PDF precisely, maintain proper styling, while retaining text and optimizing for Web.

Fonts are extracted form PDF and then embedded into HTML (Type 3 fonts are not supported). Text in the converted HTML file is usually selectable and copyable. 

Other objects are rendered as images and also embedded.

.SH OPTIONS

.SS Pages

.TP
.B \-f, \-\-first\-page <num> (Default: 1)
Specify the first page to process

.TP
.B \-l, \-\-last\-page <num> (Default: last page)
Specify the last page to process

.SS Dimensions

.TP
.B \-\-zoom <ratio>, \-\-fit\-width <width>, \-\-fit\-height <height>
\-\-zoom specifies the zoom factor directly; \-\-fit\-width/height specifies the maximum width/height of a page, the values are in pixels.

If multiple values are specified, the minimum one will be used.

If none is specified, pages will be rendered as 72DPI.

.TP
.B \-\-use\-cropbox <0|1> (Default: 1)
Use CropBox instead of MediaBox for output.

.TP
.B \-\-hdpi <dpi>, \-\-vdpi <dpi> (Default: 144)
Specify the horizontal and vertical DPI for images


.SS Output 

.B \-\-embed <string>
.br
.B \-\-embed\-css <0|1> (Default: 1)
.br
.B \-\-embed\-font <0|1> (Default: 1)
.br
.B \-\-embed\-image <0|1> (Default: 1)
.br
.B \-\-embed\-javascript <0|1> (Default: 1)
.br
.B \-\-embed\-outline <0|1> (Default: 1)
.RS
Specify which elements should be embedded into the output HTML file.

If switched off, separated files will be generated along with the HTML file for the corresponding elements.

\-\-embed accepts a string as argument. Each letter of the string must be one of `cCfFiIjJoO`, which corresponds
to one of the \-\-embed\-*** switches. Lower case letters for 0 and upper case letters for 1. For example,
`\-\-embed cFIJo` means to embed everything but CSS files and outlines.
.RE
.TP
.B \-\-split\-pages <0|1> (Default: 0)
If turned on, the content of each page is stored in a separated file.

This switch is useful if you want pages to be loaded separately & dynamically \-\- a supporting server might be necessary.

Also see \-\-page\-filename.

.TP
.B \-\-dest\-dir <dir> (Default: .)
Specify destination folder.

.TP
.B \-\-css\-filename <filename> (Default: <none>)
Specify the filename of the generated css file, if not embedded.

If it's empty, the file name will be determined automatically.

.TP
.B \-\-page\-filename <filename> (Default: <none>)
Specify the filename template for pages when \-\-split\-pages is 1

A %d placeholder may be included in `filename` to indicate where the page number should be placed. The placeholder supports a limited subset of normal numerical placeholders, including specified width and zero padding.

If `filename` does not contain a placeholder for the page number, the page number will be inserted directly before the file extension. If the filename does not have an extension, the page number will be placed at the end of the file name.

If \-\-page\-filename is not specified, <input\-filename> will be used for the output filename, replacing the extension with .page and adding the page number directly before the extension.

.B Examples

.B pdf2htmlEX \-\-split\-pages 1 foo.pdf

  Yields page files foo1.page, foo2.page, etc.

.B pdf2htmlEX \-\-split\-pages 1 foo.pdf \-\-page\-filename bar.baz

  Yields page files bar1.baz, bar2.baz, etc.

.B pdf2htmlEX \-\-split\-pages 1 foo.pdf \-\-page\-filename page%dbar.baz

  Yields page files page1bar.baz, page2bar.baz, etc.

.B pdf2htmlEX \-\-split\-pages 1 foo.pdf \-\-page\-filename bar%03d.baz

  Yields page files bar001.baz, bar002.baz, etc.

.TP
.B \-\-outline\-filename <filename> (Default: <none>)
Specify the filename of the generated outline file, if not embedded. 

If it's empty, the file name will be determined automatically.

.TP
.B \-\-process\-nontext <0|1> (Default: 1)
Whether to process non\-text objects (as images)

.TP
.B \-\-process\-outline <0|1> (Default: 1)
Whether to show outline in the generated HTML

.TP
<<<<<<< HEAD
.B --process-annotation <0|1> (Default: 0)
Whether to show annotation in the generated HTML

.TP
.B --printing <0|1> (Default: 1)
Enable printing support. Disabling this option may reduce the size of CSS.

.TP
.B --fallback <0|1> (Default: 0)
=======
.B \-\-printing <0|1> (Default: 1)
Enable printing support. Disabling this option may reduce the size of CSS.

.TP
.B \-\-fallback <0|1> (Default: 0)
>>>>>>> 123b37ce
Output in fallback mode, for better accuracy and browser compatibility, but the size becomes larger.

.TP
.B \-\-tmp\-file\-size\-limit <limit> (Default: \-1)
This limits the total size (in KB) of the temporary files which will also limit the total size of the output file.
This is an estimate and it will stop after a page, once the total temporary files size is greater than this number.

\-1 means no limit and is the default.


.SS Fonts

.TP
.B \-\-embed\-external\-font <0|1> (Default: 1)
Specify whether the local matched fonts, for fonts not embedded in PDF, should be embedded into HTML. 

If this switch is off, only font names are exported such that web browsers may try to find proper fonts themselves, and that might cause issues about incorrect font metrics.

.TP
.B \-\-font\-format <format> (Default: woff)
Specify the format of fonts extracted from the PDF file.

.TP
.B \-\-decompose\-ligature <0|1> (Default: 0)
Decompose ligatures. For example 'fi' \-> 'f''i'.

.TP
<<<<<<< HEAD
.B --auto-hint <0|1> (Default: 0)
If set to 1, hints will be generated for the fonts using FontForge. 
=======
.B \-\-auto\-hint <0|1> (Default: 0)
If set to 1, hints will be generated for the fonts using fontforge. 
>>>>>>> 123b37ce

This may be preceded by \-\-external\-hint\-tool.

.TP
.B \-\-external\-hint\-tool <tool> (Default: <none>)
If specified, the tool will be called in order to enhanced hinting for fonts, this will precede \-\-auto\-hint.

The tool will be called as '<tool> <in.suffix> <out.suffix>', where suffix will be the same as specified for \-\-font\-format.

.TP
.B \-\-stretch\-narrow\-glyph <0|1> (Default: 0)
If set to 1, glyphs narrower than described in PDF will be stretched; otherwise space will be padded to the right of the glyphs

.TP
.B \-\-squeeze\-wide\-glyph <0|1> (Default: 1)
If set to 1, glyphs wider than described in PDF will be squeezed; otherwise it will be truncated.

.TP
.B \-\-override\-fstype <0|1> (Default: 0)
Clear the fstype bits in TTF/OTF fonts. 

Turn this on if Internet Explorer complains about 'Permission must be Installable' AND you have permission to do so.

.TP
.B \-\-process\-type3 <0|1> (Default: 0)
If turned on, pdf2htmlEX will try to convert Type 3 fonts such that text can be rendered natively in HTML.
Otherwise all text with Type 3 fonts will be rendered as image.

This feature is highly experimental.

.SS Text

.TP
.B \-\-heps <len>, \-\-veps <len> (Default: 1)
Specify the maximum tolerable horizontal/vertical offset (in pixels).

pdf2htmlEX would try to optimize the generated HTML file moving Text within this distance.

.TP
.B \-\-space\-threshold <ratio> (Default: 0.125)
pdf2htmlEX would insert a whitespace character ' ' if the distance between two consecutive letters in the same line is wider than ratio * font_size.

.TP
.B \-\-font\-size\-multiplier <ratio> (Default: 4.0)
Many web browsers limit the minimum font size, and many would round the given font size, which results in incorrect rendering.

Specify a ratio greater than 1 would resolve this issue, however it might freeze some browsers.

For some versions of Firefox, however, there will be a problem when the font size is too large, in which case a smaller value should be specified here.

.TP
.B \-\-space\-as\-offset <0|1> (Default: 0)
If set to 1, space characters will be treated as offsets, which allows a better optimization. 

For PDF files with bad encodings, turning on this option may cause losing characters.

.TP
.B \-\-tounicode <\-1|0|1> (Default: 0)
A ToUnicode map may be provided for each font in PDF which indicates the 'meaning' of the characters. However often there is better "ToUnicode" info in Type 0/1 fonts, and sometimes the ToUnicode map provided is wrong. 
If this value is set to 1, the ToUnicode Map is always applied, if provided in PDF, and characters may not render correctly in HTML if there are collisions.

If set to \-1, a customized map is used such that rendering will be correct in HTML (visually the same), but you may not get correct characters by select & copy & paste.

If set to 0, pdf2htmlEX would try its best to balance the two methods above.

.TP
<<<<<<< HEAD
.B --optimize-text <0|1> (Default: 0)
=======
.B \-\-optimize\-text <0|1> (Default: 0)
>>>>>>> 123b37ce
If set to 1, pdf2htmlEX will try to reduce the number of HTML elements used for text. Turn it off if anything goes wrong.

.SS Background Image

.TP
.B \-\-bg\-format <format> (Default: png)
Specify the background image format. Run `pdf2htmlEX \-v` to check all supported formats.

.TP
.B --svg-node-count-limit <limit> (Default: -1)
If node count in a svg background image exceeds this limit, fall back this page to bitmap background; negative value means no limit.
This option is only useful when '--bg-format svg' is specified. Note that node count in svg is just calculated approximately.

.TP
.B --svg-embed-bitmap <0|1> (Default: 1)
Whether embed bitmaps in svg background image. 1: embed bitmaps in svg background; 0: dump bitmaps to external files if possible.
JPEG images in a PDF are most possibly dumped. This option is only useful when '--bg-format svg' is specified.

.SS PDF Protection

.TP
.B \-o, \-\-owner\-password <password>
Specify owner password

.TP
.B \-u, \-\-user\-password <password>
Specify user password

.TP
.B \-\-no\-drm <0|1> (Default: 0)
Override document DRM settings

Turn this on only when you have permission.

.SS Misc.

.TP
.B \-\-clean\-tmp <0|1> (Default: 1)
If switched off, intermediate files won't be cleaned in the end.

.TP
.B \-\-data\-dir <dir> (Default: @CMAKE_INSTALL_PREFIX@/share/pdf2htmlEX)
Specify the folder holding the manifest and other files (see below for the manifest file)`

.TP
.B \-\-tmp\-dir <dir> (Default: /tmp or $TMPDIR if set)
Specify the temporary folder to use for temporary files

.TP
.B \-\-css\-draw <0|1> (Default: 0)
Experimental and unsupported CSS drawing

.TP
.B \-\-debug <0|1> (Default: 0)
Print debug information.

.TP
.B --proof <0|1|2> (Default: 0)
Output a proof version. If a positive value is specified, texts are drawn on both text layer and background image for comparision.
If 2 is specified, texts on background are in different colors. If png/jpg background format is used,
a higher hdpi/vdpi (e.g. 288) is recommended for legibility.

.SS Meta

.TP
.B \-v, \-\-version
Print copyright and version info

.TP
.B \-\-help
Print usage information

.SH MANIFEST and DATA\-DIR
When split\-pages is 0, the manifest file describes how the final html page should be generated.

By default, pdf2htmlEX will use the manifest in the default data\-dir (run `pdf2htmlEX \-v` to check), which gives a simple demo of its syntax.

You can modify the default one, or you can create a new one and specify the correct data\-dir in the command line. 

All files referred by the manifest must be located in the data\-dir.

.SH EXAMPLE
.TP
.B pdf2htmlEX /path/to/file.pdf
Convert file.pdf into file.html
.TP
.B pdf2htmlEX \-\-clean\-tmp 0 \-\-debug 1 /path/to/file.pdf
Convert file.pdf and leave all intermediate files.
.TP
.B pdf2htmlEX \-\-dest\-dir out \-\-embed fi /path/to/file.pdf
Convert file.pdf into out/file.html and leave font/image files separated.

.SH COPYRIGHT
.PP
Copyright 2012,2013 Lu Wang <coolwanglu@gmail.com>

pdf2htmlEX is licensed under GPLv3 with additional terms, read LICENSE for details.

.SH AUTHOR
.PP
pdf2htmlEX is written by Lu Wang <coolwanglu@gmail.com>

.SH SEE ALSO
.TP
Home page
https://github.com/coolwanglu/pdf2htmlEX
.TP
pdf2htmlEX Wiki
https://github.com/coolwanglu/pdf2htmlEX/wiki<|MERGE_RESOLUTION|>--- conflicted
+++ resolved
@@ -135,23 +135,15 @@
 Whether to show outline in the generated HTML
 
 .TP
-<<<<<<< HEAD
-.B --process-annotation <0|1> (Default: 0)
+.B \-\-process-annotation <0|1> (Default: 0)
 Whether to show annotation in the generated HTML
 
 .TP
-.B --printing <0|1> (Default: 1)
-Enable printing support. Disabling this option may reduce the size of CSS.
-
-.TP
-.B --fallback <0|1> (Default: 0)
-=======
 .B \-\-printing <0|1> (Default: 1)
 Enable printing support. Disabling this option may reduce the size of CSS.
 
 .TP
 .B \-\-fallback <0|1> (Default: 0)
->>>>>>> 123b37ce
 Output in fallback mode, for better accuracy and browser compatibility, but the size becomes larger.
 
 .TP
@@ -179,13 +171,8 @@
 Decompose ligatures. For example 'fi' \-> 'f''i'.
 
 .TP
-<<<<<<< HEAD
-.B --auto-hint <0|1> (Default: 0)
+.B \-\-auto\-hint <0|1> (Default: 0)
 If set to 1, hints will be generated for the fonts using FontForge. 
-=======
-.B \-\-auto\-hint <0|1> (Default: 0)
-If set to 1, hints will be generated for the fonts using fontforge. 
->>>>>>> 123b37ce
 
 This may be preceded by \-\-external\-hint\-tool.
 
@@ -252,11 +239,7 @@
 If set to 0, pdf2htmlEX would try its best to balance the two methods above.
 
 .TP
-<<<<<<< HEAD
-.B --optimize-text <0|1> (Default: 0)
-=======
 .B \-\-optimize\-text <0|1> (Default: 0)
->>>>>>> 123b37ce
 If set to 1, pdf2htmlEX will try to reduce the number of HTML elements used for text. Turn it off if anything goes wrong.
 
 .SS Background Image
@@ -266,14 +249,14 @@
 Specify the background image format. Run `pdf2htmlEX \-v` to check all supported formats.
 
 .TP
-.B --svg-node-count-limit <limit> (Default: -1)
+.B \-\-svg\-node\-count\-limit <limit> (Default: -1)
 If node count in a svg background image exceeds this limit, fall back this page to bitmap background; negative value means no limit.
-This option is only useful when '--bg-format svg' is specified. Note that node count in svg is just calculated approximately.
-
-.TP
-.B --svg-embed-bitmap <0|1> (Default: 1)
+This option is only useful when '\-\-bg\-format svg' is specified. Note that node count in svg is just calculated approximately.
+
+.TP
+.B \-\-svg\-embed\-bitmap <0|1> (Default: 1)
 Whether embed bitmaps in svg background image. 1: embed bitmaps in svg background; 0: dump bitmaps to external files if possible.
-JPEG images in a PDF are most possibly dumped. This option is only useful when '--bg-format svg' is specified.
+JPEG images in a PDF are most possibly dumped. This option is only useful when '\-\-bg\-format svg' is specified.
 
 .SS PDF Protection
 
@@ -314,7 +297,7 @@
 Print debug information.
 
 .TP
-.B --proof <0|1|2> (Default: 0)
+.B \-\-proof <0|1|2> (Default: 0)
 Output a proof version. If a positive value is specified, texts are drawn on both text layer and background image for comparision.
 If 2 is specified, texts on background are in different colors. If png/jpg background format is used,
 a higher hdpi/vdpi (e.g. 288) is recommended for legibility.
